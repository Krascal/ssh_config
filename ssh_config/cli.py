import os
import sys
import abc
import argparse
from docopt import docopt
from docopt import DocoptExit
import logging
import pprint
import inspect
from functools import partial
import ssh_config
from .client import SSHConfig, Host


class NoExistCommand(Exception):
    def __init__(self, command, supercommand):
        super().__init__("No Exist Command: %s" % command)

        self.command = command
        self.supercommand = supercommand


class DocOptDispather:
    """ssh_config.

    Usage:
        ssh_config [options] [COMMAND] [ARGS...]
        
    Options:
        -h --help           Show this screen.
        -v --version        Show version.
        -f --config FILE    Specify an ssh client file [default: ~/.ssh/config]
        
    Commands:
        ls          Show list of Hosts in client file
        add         Add new Host configuration
        rm          Remove exist Host configuration
        version     Show version information
    """

    def __init__(self, *argv, **kwargs):
        try:
            options = docopt(self.__doc__, *argv, **kwargs)
        except DocoptExit:
            raise SystemExit(self.__doc__)
        command = options["COMMAND"]

        if command is None:
            raise SystemExit(self.__doc__)

        if not hasattr(self, command):
            raise NoExistCommand(command, self)
        command_handler = getattr(self, command)
        command_docstring = inspect.getdoc(command_handler)
        command_options = docopt(command_docstring, options["ARGS"], options_first=True)

        # options, command_handler, command_options
        command_handler(options, command_options)

    def ls(self, options, command_options):
        """
        List hosts.

        usage: ls [options]

        Options:
            -q --quiet      Only display Names
            -v --verbose    Verbose output
            -h --help       Show this screen
        """
        config = os.path.expanduser(options["--config"])
        if not os.path.exists(config):
            print("No config exist: %s" % config)
            return
        try:
            hosts = SSHConfig.load(config)
        except ssh_config.EmptySSHConfig as e:
            print(e)
            return

        for host in hosts:
            if command_options.get("--quiet"):
                print(host.name)
            elif command_options.get("--verbose"):
                print(host.name)
                print(host.attributes)
            else:
                print("%s: %s" % (host.name, host.HostName))

    def add(self, options, command_options):
        """
        Add host.
        Usage: add [options] (HOSTNAME) (KEY=VAL...)

        Options:
            -v --verbose    Verbose Output
            -h --help       Shwo this screen
        """
        config = os.path.expanduser(options["--config"])
        if os.path.exists(config):
            try:
                sshconfig = SSHConfig.load(config)
            except ssh_config.EmptySSHConfig as e:
                sshconfig = SSHConfig(config)
        else:
            answer = input(
                "%s does not exists, Do you want to create new one[y/N]" % config
            )
            if answer == "y":
                open(config, "w").close()
                print("Created!")
            sshconfig = SSHConfig(config)
           
        hostname = command_options.get("HOSTNAME")
        if not hostname:
            print("No hostname")
            return
        attrs = command_options.get("KEY=VAL", [])
        host = Host(
            hostname, {attr.split("=")[0]: attr.split("=")[1] for attr in attrs}
        )
        sshconfig.append(host)
<<<<<<< HEAD
        print(sshconfig.hosts())
=======
>>>>>>> fba5f6ce
        for host in sshconfig:
            print("Host %s" % host.name)
            for key, value in host.attributes.items():
                print("  %s %s" % (key, value))
        
        answer = input("Do you want to save it? [y/N]")
        if answer == "y":
            sshconfig.write()

    def rm(self, options, command_options):
        """
        Remove Host.
        Usage: rm [options] (HOSTNAME)

        Options:
            -v --verbose    Verbose output
            -f --force      Forcely remove given host
            -h --help       Show this screen
        """
        config = os.path.expanduser(options["--config"])
        if not os.path.exists(config):
            print("No config exist: %s" % config)
            return
        try:
            sshconfig = SSHConfig.load(config)
        except ssh_config.EmptySSHConfig as e:
            print(e)
            return
        hostname = command_options.get("HOSTNAME")
        if not hostname:
            print("No hostname")
            return
        host = sshconfig.get(hostname)
        answer = input("Do you want to remove %s? [y/N]" % host.name)
        if answer == "y":
            sshconfig.remove(hostname)
            sshconfig.write()


def main(argv=sys.argv):
    dispatcher = DocOptDispather(
        argv[1:], options_first=True, version="ssh_config %s" % ssh_config.__version__
    )
    """
    options, args = parser.parse_known_args(argv[1:])
    options.config = os.path.expanduser(options.config)

    if not os.path.exists(options.config):
        answer = input(
            "%s does not exists, Do you want to create new one[y/N]" % options.config
        )
        if answer == "y":
            open(options.config, "w").close()
            print("Created!")
        else:
            return
    config = SSHConfig(options.config)
    hosts = SSHConfig.load(options.config)
    for host in hosts:
        print("Name: %s, Config: %s" % (host.name, host.attributes))
    """


if __name__ == "__main__":
    main()<|MERGE_RESOLUTION|>--- conflicted
+++ resolved
@@ -120,10 +120,6 @@
             hostname, {attr.split("=")[0]: attr.split("=")[1] for attr in attrs}
         )
         sshconfig.append(host)
-<<<<<<< HEAD
-        print(sshconfig.hosts())
-=======
->>>>>>> fba5f6ce
         for host in sshconfig:
             print("Host %s" % host.name)
             for key, value in host.attributes.items():
